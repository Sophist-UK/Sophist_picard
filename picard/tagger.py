# -*- coding: utf-8 -*-
#
# Picard, the next-generation MusicBrainz tagger
# Copyright (C) 2004 Robert Kaye
# Copyright (C) 2006 Lukáš Lalinský
#
# This program is free software; you can redistribute it and/or
# modify it under the terms of the GNU General Public License
# as published by the Free Software Foundation; either version 2
# of the License, or (at your option) any later version.
#
# This program is distributed in the hope that it will be useful,
# but WITHOUT ANY WARRANTY; without even the implied warranty of
# MERCHANTABILITY or FITNESS FOR A PARTICULAR PURPOSE.  See the
# GNU General Public License for more details.
#
# You should have received a copy of the GNU General Public License
# along with this program; if not, write to the Free Software
# Foundation, Inc., 51 Franklin Street, Fifth Floor, Boston, MA 02110-1301, USA.

from PyQt4 import QtGui, QtCore

import gettext
import locale
import getopt
import os.path
import shutil
import signal
import sys
from collections import deque

# Install gettext "noop" function.
import __builtin__
__builtin__.__dict__['N_'] = lambda a: a

# Py2exe 0.6.6 has broken fake_getline which doesn't work with Python 2.5
if hasattr(sys, "frozen"):
    import linecache
    def fake_getline(filename, lineno, module_globals = None):
        return ''
    linecache.getline = fake_getline
    del linecache, fake_getline

# A "fix" for http://python.org/sf/1438480
def _patched_shutil_copystat(src, dst):
    try: _orig_shutil_copystat(src, dst)
    except OSError: pass
_orig_shutil_copystat = shutil.copystat
shutil.copystat = _patched_shutil_copystat

import picard.resources
import picard.plugins

from picard import musicdns, version_string, log, acoustid
from picard.album import Album, NatAlbum
from picard.browser.browser import BrowserIntegration
from picard.browser.filelookup import FileLookup
from picard.cluster import Cluster, ClusterList, UnmatchedFiles
from picard.config import Config
from picard.disc import Disc
from picard.file import File
from picard.formats import open as open_file
from picard.track import Track, NonAlbumTrack
from picard.ui.mainwindow import MainWindow
from picard.plugin import PluginManager
from picard.puidmanager import PUIDManager
from picard.acoustidmanager import AcoustIDManager
from picard.util import (
    decode_filename,
    encode_filename,
    sanitize_filename,
    icontheme,
    partial,
    queue,
    thread,
    mbid_validate,
    check_io_encoding
    )
from picard.webservice import XmlWebService

class Tagger(QtGui.QApplication):

    file_state_changed = QtCore.pyqtSignal(int)
    cluster_added = QtCore.pyqtSignal(Cluster)
    cluster_removed = QtCore.pyqtSignal(Cluster)
    album_added = QtCore.pyqtSignal(Album)
    album_removed = QtCore.pyqtSignal(Album)

    __instance = None

    def __init__(self, args, localedir, autoupdate, debug=False):
        QtGui.QApplication.__init__(self, args)
        self.__class__.__instance = self

        self._args = args
        self._autoupdate = autoupdate
        self.config = Config()

        if sys.platform == "win32":
            userdir = os.environ.get("APPDATA", "~\\Application Data")
        else:
            userdir = os.environ.get("XDG_CONFIG_HOME", "~/.config")
        self.userdir = os.path.join(os.path.expanduser(userdir), "MusicBrainz", "Picard")

        # Initialize threading and allocate threads
        self.thread_pool = thread.ThreadPool(self)

        self.load_queue = queue.Queue()
        self.save_queue = queue.Queue()
        self.analyze_queue = queue.Queue()
        self.other_queue = queue.Queue()

        threads = self.thread_pool.threads
        threads.append(thread.Thread(self.thread_pool, self.load_queue))
        threads.append(thread.Thread(self.thread_pool, self.load_queue))
        threads.append(thread.Thread(self.thread_pool, self.save_queue))
        threads.append(thread.Thread(self.thread_pool, self.other_queue))
        threads.append(thread.Thread(self.thread_pool, self.other_queue))
        threads.append(thread.Thread(self.thread_pool, self.analyze_queue))

        self.thread_pool.start()
        self.stopping = False

        # Setup logging
        if debug or "PICARD_DEBUG" in os.environ:
            self.log = log.DebugLog()
        else:
            self.log = log.Log()
        self.log.debug("Starting Picard %s from %r", picard.__version__, os.path.abspath(__file__))

        # TODO remove this before the final release
        if sys.platform == "win32":
            olduserdir = "~\\Local Settings\\Application Data\\MusicBrainz Picard"
        else:
            olduserdir = "~/.picard"
        olduserdir = os.path.expanduser(olduserdir)
        if os.path.isdir(olduserdir):
            self.log.info("Moving %s to %s", olduserdir, self.userdir)
            try:
                shutil.move(olduserdir, self.userdir)
            except:
                pass

        QtCore.QObject.tagger = self
        QtCore.QObject.config = self.config
        QtCore.QObject.log = self.log

        check_io_encoding()

        self.setup_gettext(localedir)

        self.xmlws = XmlWebService()

        # Initialize fingerprinting
        self._ofa = musicdns.OFA()
        self._ofa.init()
        self._acoustid = acoustid.AcoustIDClient()
        self._acoustid.init()

        # Load plugins
        self.pluginmanager = PluginManager()
        self.user_plugin_dir = os.path.join(self.userdir, "plugins")
        if not os.path.exists(self.user_plugin_dir):
            os.makedirs(self.user_plugin_dir)
        self.pluginmanager.load_plugindir(self.user_plugin_dir)
        if hasattr(sys, "frozen"):
            self.pluginmanager.load_plugindir(os.path.join(os.path.dirname(sys.argv[0]), "plugins"))
        else:
            self.pluginmanager.load_plugindir(os.path.join(os.path.dirname(__file__), "plugins"))

        self.puidmanager = PUIDManager()
        self.acoustidmanager = AcoustIDManager()
        self.browser_integration = BrowserIntegration()

        self.files = {}
        self.clusters = ClusterList()
        self.albums = {}
        self.mbid_redirects = {}
        self.unmatched_files = UnmatchedFiles()
<<<<<<< HEAD
=======
        self.window = MainWindow()

        def remove_va_file_naming_format(merge=True):
            if merge:
                self.config.setting["file_naming_format"] = \
                    "$if($eq(%compilation%,1),\n$noop(Various Artist albums)\n"+\
                    "%s,\n$noop(Single Artist Albums)\n%s)" %\
                    (self.config.setting["va_file_naming_format"].toString(),
                                  self.config.setting["file_naming_format".toString()])
            self.config.setting.remove("va_file_naming_format")
            self.config.setting.remove("use_va_format")

        if "va_file_naming_format" in self.config.setting\
                and "use_va_format" in self.config.setting:
            if self.config.setting["use_va_format"].toBool():
                remove_va_file_naming_format()
                self.window.show_va_removal_notice()
            elif self.config.setting["va_file_naming_format"].toString() !=\
                r"$if2(%albumartist%,%artist%)/%album%/$if($gt(%totaldiscs%,1),%discnumber%-,)$num(%tracknumber%,2) %artist% - %title%":
                    if self.window.confirm_va_removal():
                        remove_va_file_naming_format(merge=False)
                    else:
                        remove_va_file_naming_format()
            else:
                # default format, disabled
                remove_va_file_naming_format(merge=False)

>>>>>>> 77be84bb
        self.nats = None
        self.window = MainWindow()

    def setup_gettext(self, localedir):
        """Setup locales, load translations, install gettext functions."""
        if self.config.setting["ui_language"]:
            os.environ['LANGUAGE'] = ''
            os.environ['LANG'] = self.config.setting["ui_language"]
        if sys.platform == "win32":
            try:
                locale.setlocale(locale.LC_ALL, os.environ["LANG"])
            except KeyError:
                os.environ["LANG"] = locale.getdefaultlocale()[0]
                try:
                    locale.setlocale(locale.LC_ALL, "")
                except:
                    pass
            except:
                pass
        else:
            try:
                locale.setlocale(locale.LC_ALL, "")
            except:
                pass
        try:
            self.log.debug("Loading gettext translation, localedir=%r", localedir)
            self.translation = gettext.translation("picard", localedir)
            self.translation.install(True)
            ungettext = self.translation.ungettext
        except IOError:
            __builtin__.__dict__['_'] = lambda a: a
            def ungettext(a, b, c):
                if c == 1: return a
                else: return b
        __builtin__.__dict__['ungettext'] = ungettext

    def move_files_to_album(self, files, albumid=None, album=None):
        """Move `files` to tracks on album `albumid`."""
        if album is None:
            album = self.load_album(albumid)
        if album.loaded:
            album.match_files(files)
        else:
            for file in list(files):
                file.move(album.unmatched_files)

    def move_file_to_album(self, file, albumid):
        """Move `file` to a track on album `albumid`."""
        self.move_files_to_album([file], albumid)

    def move_file_to_track(self, file, albumid, trackid):
        """Move `file` to track `trackid` on album `albumid`."""
        album = self.load_album(albumid)
        file.move(album.unmatched_files)
        album.run_when_loaded(partial(album.match_file, file, trackid))

    def create_nats(self):
        if self.nats is None:
            self.nats = NatAlbum()
            self.albums["NATS"] = self.nats
            self.album_added.emit(self.nats)
        return self.nats

    def move_file_to_nat(self, file, trackid, node=None):
        self.create_nats()
        file.move(self.nats.unmatched_files)
        nat = self.load_nat(trackid, node=node)
        nat.run_when_loaded(partial(file.move, nat))
        if nat.loaded:
            self.nats.update()

    def exit(self):
        self.stopping = True
        self._ofa.done()
        self._acoustid.done()
        self.thread_pool.stop()
        self.browser_integration.stop()
        self.xmlws.stop()

    def _run_init(self):
        if self._args:
            files = []
            for file in self._args:
                if os.path.isdir(file):
                    self.add_directory(decode_filename(file))
                else:
                    files.append(decode_filename(file))
            if files:
                self.add_files(files)
            del self._args

    def run(self):
        self.browser_integration.start()
        self.window.show()
        QtCore.QTimer.singleShot(0, self._run_init)
        res = self.exec_()
        self.exit()
        return res

    def event(self, event):
        if event.type() == QtCore.QEvent.FileOpen:
            f = str(event.file())
            self.add_files([f])
            # We should just return True here, except that seems to
            # cause the event's sender to get a -9874 error, so
            # apparently there's some magic inside QFileOpenEvent...
            return 1
        return QtGui.QApplication.event(self, event)

    def _file_loaded(self, result=None, error=None):
        file = result
        if file is not None and error is None and not file.has_error():
            puid = file.metadata['musicip_puid']
            trackid = file.metadata['musicbrainz_trackid']
            self.puidmanager.add(puid, trackid)
            if not self.config.setting["ignore_file_mbids"]:
                albumid = file.metadata['musicbrainz_albumid']
                if mbid_validate(albumid):
                    if mbid_validate(trackid):
                        self.move_file_to_track(file, albumid, trackid)
                    else:
                        self.move_file_to_album(file, albumid)
                elif mbid_validate(trackid):
                    self.move_file_to_nat(file, trackid)
                elif self.config.setting['analyze_new_files']:
                    self.analyze([file])
            elif self.config.setting['analyze_new_files']:
                self.analyze([file])

    def add_files(self, filenames):
        """Add files to the tagger."""
        self.log.debug("Adding files %r", filenames)
        new_files = []
        for filename in filenames:
            filename = os.path.normpath(os.path.realpath(filename))
            if filename not in self.files:
                file = open_file(filename)
                if file:
                    self.files[filename] = file
                    new_files.append(file)
        if new_files:
            self.unmatched_files.add_files(new_files)
            for file in new_files:
                file.load(self._file_loaded)

    def process_directory_listing(self, root, queue, result=None, error=None):
        try:
            # Read directory listing
            if result is not None and error is None:
                files = []
                directories = deque()
                try:
                    for path in result:
                        path = os.path.join(root, path)
                        if os.path.isdir(path):
                            directories.appendleft(path)
                        else:
                            try:
                                files.append(decode_filename(path))
                            except UnicodeDecodeError:
                                self.log.warning("Failed to decode filename: %r", path)
                                continue
                finally:
                    if files:
                        self.add_files(files)
                    queue.extendleft(directories)
        finally:
            # Scan next directory in the queue
            try:
                path = queue.popleft()
            except IndexError: pass
            else:
                self.other_queue.put((
                    partial(os.listdir, path),
                    partial(self.process_directory_listing, path, queue),
                    QtCore.Qt.LowEventPriority))

    def add_directory(self, path):
        path = encode_filename(path)
        self.other_queue.put((partial(os.listdir, path),
                              partial(self.process_directory_listing, path, deque()),
                              QtCore.Qt.LowEventPriority))

    def get_file_by_id(self, id):
        """Get file by a file ID."""
        for file in self.files.itervalues():
            if file.id == id:
                return file
        return None

    def get_file_by_filename(self, filename):
        """Get file by a filename."""
        return self.files.get(filename, None)

    def get_file_lookup(self):
        """Return a FileLookup object."""
        return FileLookup(self, self.config.setting["server_host"],
                          self.config.setting["server_port"],
                          self.browser_integration.port)

    def search(self, text, type, adv=False):
        """Search on the MusicBrainz website."""
        lookup = self.get_file_lookup()
        getattr(lookup, type + "Search")(text, adv)

    def lookup(self, metadata):
        """Lookup the metadata on the MusicBrainz website."""
        lookup = self.get_file_lookup()
        albumid = metadata["musicbrainz_albumid"]
        trackid = metadata["musicbrainz_trackid"]
        if trackid:
            lookup.trackLookup(trackid)
        elif albumid:
            lookup.albumLookup(albumid)
        else:
            lookup.tagLookup(metadata["artist"], metadata["album"],
                             metadata["title"], metadata["tracknumber"],
                             str(metadata.length),
                             metadata["~filename"], metadata["musicip_puid"])

    def get_files_from_objects(self, objects, save=False):
        """Return list of files from list of albums, clusters, tracks or files."""
        files = set()
        for obj in objects:
            files.update(obj.iterfiles(save))
        return list(files)

    def _file_saved(self, result=None, error=None):
        if error is None:
            file, old_filename, new_filename = result
            del self.files[old_filename]
            self.files[new_filename] = file

    def save(self, objects):
        """Save the specified objects."""
        files = self.get_files_from_objects(objects, save=True)
        for file in files:
            file.save(self._file_saved, self.tagger.config.setting)

    def load_album(self, id, discid=None):
        id = self.mbid_redirects.get(id, id)
        album = self.albums.get(id)
        if album:
            return album
        album = Album(id, discid=discid)
        self.albums[id] = album
        self.album_added.emit(album)
        album.load()
        return album

    def reload_album(self, album):
        if album == self.nats:
            album.update()
        else:
            album.load()

    def load_nat(self, id, node=None):
        self.create_nats()
        nat = self.get_nat_by_id(id)
        if nat:
            return nat
        nat = NonAlbumTrack(id)
        self.nats.tracks.append(nat)
        self.nats.update(True)
        if node:
            nat._parse_recording(node)
        else:
            nat.load()
        return nat

    def get_nat_by_id(self, id):
        if self.nats is not None:
            for nat in self.nats.tracks:
                if nat.id == id:
                    return nat

    def remove_files(self, files, from_parent=True):
        """Remove files from the tagger."""
        for file in files:
            if self.files.has_key(file.filename):
                file.clear_lookup_task()
                self._ofa.stop_analyze(file)
                self._acoustid.stop_analyze(file)
                del self.files[file.filename]
                file.remove(from_parent)

    def remove_album(self, album):
        """Remove the specified album."""
        self.log.debug("Removing %r", album)
        album.stop_loading()
        self.remove_files(self.get_files_from_objects([album]))
        del self.albums[album.id]
        if album == self.nats:
            self.nats = None
        self.album_removed.emit(album)

    def remove_cluster(self, cluster):
        """Remove the specified cluster."""
        if not cluster.special:
            self.log.debug("Removing %r", cluster)
            files = list(cluster.files)
            cluster.files = []
            cluster.clear_lookup_task()
            self.remove_files(files, from_parent=False)
            self.clusters.remove(cluster)
            self.cluster_removed.emit(cluster)

    def remove(self, objects):
        """Remove the specified objects."""
        files = []
        for obj in objects:
            if isinstance(obj, File):
                files.append(obj)
            elif isinstance(obj, Track):
                files.extend(obj.linked_files)
            elif isinstance(obj, Album):
                self.remove_album(obj)
            elif isinstance(obj, Cluster):
                self.remove_cluster(obj)
        if files:
            self.remove_files(files)

    def _lookup_disc(self, disc, result=None, error=None):
        self.restore_cursor()
        if error is not None:
            QtGui.QMessageBox.critical(self.window, _(u"CD Lookup Error"),
                _(u"Error while reading CD:\n\n%s") % error)
        else:
            disc.lookup()

    def lookup_cd(self, action=None):
        """Reads CD from the selected drive and tries to lookup the DiscID on MusicBrainz."""
        if action is None:
            device = self.config.setting["cd_lookup_device"].split(",", 1)[0]
        else:
            device = unicode(action.text())

        disc = Disc()
        self.set_wait_cursor()
        self.other_queue.put((
            partial(disc.read, encode_filename(device)),
            partial(self._lookup_disc, disc),
            QtCore.Qt.LowEventPriority))

    def _lookup_puid(self, file, result=None, error=None):
        puid = result
        if file.state == File.PENDING:
            if puid:
                self.puidmanager.add(puid, None)
                file.metadata['musicip_puid'] = puid
                file.lookup_puid(puid)
            else:
                self.window.set_statusbar_message(N_("Could not find PUID for file %s"), file.filename)
                file.clear_pending()

    @property
    def use_acoustid(self):
        return self.config.setting["fingerprinting_system"] == "acoustid"

    def analyze(self, objs):
        """Analyze the file(s)."""
        files = self.get_files_from_objects(objs)
        for file in files:
            file.set_pending()
            if self.use_acoustid:
                self._acoustid.analyze(file, partial(file._lookup_finished, 'acoustid'))
            else:
                self._ofa.analyze(file, partial(self._lookup_puid, file))

    # =======================================================================
    #  Metadata-based lookups
    # =======================================================================

    def autotag(self, objects):
        for obj in objects:
            if isinstance(obj, (File, Cluster)) and not obj.lookup_task:
                obj.lookup_metadata()

    # =======================================================================
    #  Clusters
    # =======================================================================

    def cluster(self, objs):
        """Group files with similar metadata to 'clusters'."""
        self.log.debug("Clustering %r", objs)
        if len(objs) <= 1 or self.unmatched_files in objs:
            files = list(self.unmatched_files.files)
        else:
            files = self.get_files_from_objects(objs)
        fcmp = lambda a, b: (
            cmp(a.discnumber, b.discnumber) or
            cmp(a.tracknumber, b.tracknumber) or
            cmp(a.base_filename, b.base_filename))
        for name, artist, files in Cluster.cluster(files, 1.0):
            QtCore.QCoreApplication.processEvents()
            cluster = self.load_cluster(name, artist)
            for file in sorted(files, fcmp):
                file.move(cluster)

    def load_cluster(self, name, artist):
        for cluster in self.clusters:
            cm = cluster.metadata
            if name == cm["album"] and artist == cm["artist"]:
                return cluster
        cluster = Cluster(name, artist)
        self.clusters.append(cluster)
        self.cluster_added.emit(cluster)
        return cluster

    # =======================================================================
    #  Utils
    # =======================================================================

    def set_wait_cursor(self):
        """Sets the waiting cursor."""
        QtGui.QApplication.setOverrideCursor(
            QtGui.QCursor(QtCore.Qt.WaitCursor))

    def restore_cursor(self):
        """Restores the cursor set by ``set_wait_cursor``."""
        QtGui.QApplication.restoreOverrideCursor()

    def refresh(self, objs):
        for obj in objs:
            if isinstance(obj, Album):
                self.reload_album(obj)
            elif isinstance(obj, NonAlbumTrack):
                obj.load()

    @classmethod
    def instance(cls):
        return cls.__instance

    def num_files(self):
        return len(self.files)

    def num_pending_files(self):
        return len([file for file in self.files.values() if file.state == File.PENDING])

def help():
    print """Usage: %s [OPTIONS] [FILE] [FILE] ...

Options:
    -d, --debug             enable debug-level logging
    -h, --help              display this help and exit
    -v, --version           display version information and exit
""" % (sys.argv[0],)


def version():
    print """MusicBrainz Picard %s""" % (version_string)


def main(localedir=None, autoupdate=True):
    signal.signal(signal.SIGINT, signal.SIG_DFL)
    opts, args = getopt.getopt(sys.argv[1:], "hvd", ["help", "version", "debug"])
    kwargs = {}
    for opt, arg in opts:
        if opt in ("-h", "--help"):
            return help()
        elif opt in ("-v", "--version"):
            return version()
        elif opt in ("-d", "--debug"):
            kwargs["debug"] = True
    tagger = Tagger(args, localedir, autoupdate, **kwargs)
    sys.exit(tagger.run())<|MERGE_RESOLUTION|>--- conflicted
+++ resolved
@@ -177,8 +177,7 @@
         self.albums = {}
         self.mbid_redirects = {}
         self.unmatched_files = UnmatchedFiles()
-<<<<<<< HEAD
-=======
+        self.nats = None
         self.window = MainWindow()
 
         def remove_va_file_naming_format(merge=True):
@@ -205,10 +204,6 @@
             else:
                 # default format, disabled
                 remove_va_file_naming_format(merge=False)
-
->>>>>>> 77be84bb
-        self.nats = None
-        self.window = MainWindow()
 
     def setup_gettext(self, localedir):
         """Setup locales, load translations, install gettext functions."""
