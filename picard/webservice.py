# -*- coding: utf-8 -*-
#
# Picard, the next-generation MusicBrainz tagger
# Copyright (C) 2007 Lukáš Lalinský
# Copyright (C) 2009 Carlin Mangar
#
# This program is free software; you can redistribute it and/or
# modify it under the terms of the GNU General Public License
# as published by the Free Software Foundation; either version 2
# of the License, or (at your option) any later version.
#
# This program is distributed in the hope that it will be useful,
# but WITHOUT ANY WARRANTY; without even the implied warranty of
# MERCHANTABILITY or FITNESS FOR A PARTICULAR PURPOSE.  See the
# GNU General Public License for more details.
#
# You should have received a copy of the GNU General Public License
# along with this program; if not, write to the Free Software
# Foundation, Inc., 51 Franklin Street, Fifth Floor, Boston, MA 02110-1301, USA.


"""
Asynchronous XML web service.
"""

import sys
import re
import time
import os.path
import platform
from collections import deque, defaultdict
from functools import partial
from PyQt4 import QtCore, QtNetwork
from PyQt4.QtGui import QDesktopServices
from PyQt4.QtCore import QUrl, QXmlStreamReader
from picard import (PICARD_APP_NAME,
                    PICARD_ORG_NAME,
                    PICARD_VERSION_STR,
                    config,
                    log)
from picard.const import (ACOUSTID_KEY,
                          ACOUSTID_HOST,
                          ACOUSTID_PORT,
                          CAA_HOST,
                          CAA_PORT,
                          MUSICBRAINZ_SERVERS)


REQUEST_DELAY = defaultdict(lambda: 1000)
REQUEST_DELAY[(ACOUSTID_HOST, ACOUSTID_PORT)] = 333
REQUEST_DELAY[(CAA_HOST, CAA_PORT)] = 0
USER_AGENT_STRING = '%s-%s/%s (%s;%s-%s)' % (PICARD_ORG_NAME, PICARD_APP_NAME,
                                             PICARD_VERSION_STR,
                                             platform.platform(),
                                             platform.python_implementation(),
                                             platform.python_version())
CLIENT_STRING = str(QUrl.toPercentEncoding('%s %s-%s' % (PICARD_ORG_NAME,
                                                         PICARD_APP_NAME,
                                                         PICARD_VERSION_STR)))


def _escape_lucene_query(text):
    return re.sub(r'([+\-&|!(){}\[\]\^"~*?:\\/])', r'\\\1', text)


def _wrap_xml_metadata(data):
    return ('<?xml version="1.0" encoding="UTF-8"?>' +
            '<metadata xmlns="http://musicbrainz.org/ns/mmd-2.0#">%s</metadata>' % data)


class XmlNode(object):

    def __init__(self):
        self.text = u''
        self.children = {}
        self.attribs = {}

    def __repr__(self):
        return repr(self.__dict__)

    def append_child(self, name, node=None):
        if node is None:
            node = XmlNode()
        self.children.setdefault(name, []).append(node)
        return node

    def __getattr__(self, name):
        try:
            return self.children[name]
        except KeyError:
            try:
                return self.attribs[name]
            except KeyError:
                raise AttributeError(name)


_node_name_re = re.compile('[^a-zA-Z0-9]')


def _node_name(n):
    return _node_name_re.sub('_', unicode(n))


def _read_xml(stream):
    document = XmlNode()
    current_node = document
    path = []

    while not stream.atEnd():
        stream.readNext()

        if stream.isStartElement():
            node = XmlNode()
            attrs = stream.attributes()

            for i in xrange(attrs.count()):
                attr = attrs.at(i)
                node.attribs[_node_name(attr.name())] = unicode(attr.value())

            current_node.append_child(_node_name(stream.name()), node)
            path.append(current_node)
            current_node = node

        elif stream.isEndElement():
            current_node = path.pop()

        elif stream.isCharacters():
            current_node.text += unicode(stream.text())

    return document


class XmlWebService(QtCore.QObject):

    """
    Signals:
      - authentication_required
    """

    def __init__(self, parent=None):
        QtCore.QObject.__init__(self, parent)
        self.manager = QtNetwork.QNetworkAccessManager()
        self.set_cache()
        self.setup_proxy()
        self.manager.finished.connect(self._process_reply)
        self._last_request_times = {}
        self._active_requests = {}
        self._high_priority_queues = {}
        self._low_priority_queues = {}
        self._hosts = []
        self._timer = QtCore.QTimer(self)
        self._timer.setSingleShot(True)
        self._timer.timeout.connect(self._run_next_task)
        self._request_methods = {
            "GET": self.manager.get,
            "POST": self.manager.post,
            "PUT": self.manager.put,
            "DELETE": self.manager.deleteResource
        }
        self.num_pending_web_requests = 0

    def set_cache(self, cache_size_in_mb=100):
        cache = QtNetwork.QNetworkDiskCache()
        location = QDesktopServices.storageLocation(QDesktopServices.CacheLocation)
        cache.setCacheDirectory(os.path.join(unicode(location), u'picard'))
        cache.setMaximumCacheSize(cache_size_in_mb * 1024 * 1024)
        self.manager.setCache(cache)
        log.debug("NetworkDiskCache dir: %s", cache.cacheDirectory())
        log.debug("NetworkDiskCache size: %s / %s", cache.cacheSize(),
                  cache.maximumCacheSize())

    def setup_proxy(self):
        proxy = QtNetwork.QNetworkProxy()
        if config.setting["use_proxy"]:
            proxy.setType(QtNetwork.QNetworkProxy.HttpProxy)
            proxy.setHostName(config.setting["proxy_server_host"])
            proxy.setPort(config.setting["proxy_server_port"])
            proxy.setUser(config.setting["proxy_username"])
            proxy.setPassword(config.setting["proxy_password"])
        self.manager.setProxy(proxy)

    def _start_request(self, method, host, port, path, data, handler, xml,
                       mblogin=False, cacheloadcontrol=None, refresh=None):
        if mblogin and host in MUSICBRAINZ_SERVERS and port == 80:
            urlstring = "https://%s%s" % (host, path)
        else:
            urlstring = "http://%s:%d%s" % (host, port, path)
        log.debug("%s %s", method, urlstring)
        url = QUrl.fromEncoded(urlstring)
        if mblogin:
            url.setUserName(config.setting["username"])
            url.setPassword(config.setting["password"])
        request = QtNetwork.QNetworkRequest(url)
        if mblogin or (method == "GET" and refresh):
            request.setPriority(QtNetwork.QNetworkRequest.HighPriority)
            request.setAttribute(QtNetwork.QNetworkRequest.CacheLoadControlAttribute,
                                 QtNetwork.QNetworkRequest.AlwaysNetwork)
        elif method == "PUT" or method == "DELETE":
            request.setPriority(QtNetwork.QNetworkRequest.HighPriority)
        elif cacheloadcontrol is not None:
            request.setAttribute(QtNetwork.QNetworkRequest.CacheLoadControlAttribute,
                                 cacheloadcontrol)
        request.setRawHeader("User-Agent", USER_AGENT_STRING)
        if data is not None:
            if method == "POST" and host == config.setting["server_host"]:
                request.setHeader(QtNetwork.QNetworkRequest.ContentTypeHeader, "application/xml; charset=utf-8")
            else:
                request.setHeader(QtNetwork.QNetworkRequest.ContentTypeHeader, "application/x-www-form-urlencoded")
        send = self._request_methods[method]
        reply = send(request, data) if data is not None else send(request)
        key = (host, port)
        self._last_request_times[key] = time.time()
        self._active_requests[reply] = (request, handler, xml, refresh)
        return True

    @staticmethod
    def urls_equivalent(leftUrl, rightUrl):
        """
            Lazy method to determine whether two QUrls are equivalent. At the moment it assumes that if ports are unset
            that they are port 80 - in absence of a URL normalization function in QUrl or ability to use qHash
            from QT 4.7
        """
        return leftUrl.port(80) == rightUrl.port(80) and \
            leftUrl.toString(QUrl.RemovePort) == rightUrl.toString(QUrl.RemovePort)

    def _process_reply(self, reply):
        try:
            request, handler, xml, refresh = self._active_requests.pop(reply)
        except KeyError:
            log.error("Request not found for %s" % reply.request().url().toString(QUrl.RemoveUserInfo))
            return
        error = int(reply.error())
        redirect = reply.attribute(QtNetwork.QNetworkRequest.RedirectionTargetAttribute)
        fromCache = reply.attribute(QtNetwork.QNetworkRequest.SourceIsFromCacheAttribute)
        cached = ' (CACHED)' if fromCache else ''
        log.debug("Received reply for %s: HTTP %d (%s) %s",
<<<<<<< HEAD
                  reply.request().url().toString(),
                  reply.attribute(QtNetwork.QNetworkRequest.HttpStatusCodeAttribute),
                  reply.attribute(QtNetwork.QNetworkRequest.HttpReasonPhraseAttribute),
=======
                  reply.request().url().toString(QUrl.RemoveUserInfo),
                  reply.attribute(QtNetwork.QNetworkRequest.HttpStatusCodeAttribute).toInt()[0],
                  reply.attribute(QtNetwork.QNetworkRequest.HttpReasonPhraseAttribute).toString(),
>>>>>>> eeaafd57
                  cached
                  )
        if handler is not None:
            if error:
                log.error("Network request error for %s: %s (QT code %d, HTTP code %d)",
                          reply.request().url().toString(QUrl.RemoveUserInfo),
                          reply.errorString(),
                          error,
                          reply.attribute(QtNetwork.QNetworkRequest.HttpStatusCodeAttribute))

            # Redirect if found and not infinite
<<<<<<< HEAD
            if redirect and not XmlWebService.urls_equivalent(redirect, reply.request().url()):
                log.debug("Redirect to %s requested", redirect.toString())
=======
            if not redirect.isEmpty() and not XmlWebService.urls_equivalent(redirect, reply.request().url()):
                log.debug("Redirect to %s requested", redirect.toString(QUrl.RemoveUserInfo))
>>>>>>> eeaafd57
                redirect_host = str(redirect.host())
                redirect_port = redirect.port(80)

                url = request.url()
                original_host = str(url.host())
                original_port = url.port(80)

                if ((original_host, original_port) in REQUEST_DELAY
                    and (redirect_host, redirect_port) not in REQUEST_DELAY):
                    log.debug("Setting rate limit for %s:%i to %i" %
                              (redirect_host, redirect_port,
                               REQUEST_DELAY[(original_host, original_port)]))
                    REQUEST_DELAY[(redirect_host, redirect_port)] =\
                        REQUEST_DELAY[(original_host, original_port)]

                self.get(redirect_host,
                         redirect_port,
                         # retain path, query string and anchors from redirect URL
                         redirect.toString(QUrl.RemoveAuthority | QUrl.RemoveScheme),
                         handler, xml, priority=True, important=True, refresh=refresh,
                         cacheloadcontrol=request.attribute(QtNetwork.QNetworkRequest.CacheLoadControlAttribute))
            elif xml:
                document = _read_xml(QXmlStreamReader(reply))
                handler(document, reply, error)
            else:
                handler(str(reply.readAll()), reply, error)
        reply.close()
        self.num_pending_web_requests -= 1
        self.tagger.tagger_stats_changed.emit()

    def get(self, host, port, path, handler, xml=True, priority=False,
            important=False, mblogin=False, cacheloadcontrol=None, refresh=False):
        func = partial(self._start_request, "GET", host, port, path, None,
                       handler, xml, mblogin, cacheloadcontrol=cacheloadcontrol, refresh=refresh)
        return self.add_task(func, host, port, priority, important=important)

    def post(self, host, port, path, data, handler, xml=True, priority=False, important=False, mblogin=True):
        log.debug("POST-DATA %r", data)
        func = partial(self._start_request, "POST", host, port, path, data, handler, xml, mblogin)
        return self.add_task(func, host, port, priority, important=important)

    def put(self, host, port, path, data, handler, priority=True, important=False, mblogin=True):
        func = partial(self._start_request, "PUT", host, port, path, data, handler, False, mblogin)
        return self.add_task(func, host, port, priority, important=important)

    def delete(self, host, port, path, handler, priority=True, important=False, mblogin=True):
        func = partial(self._start_request, "DELETE", host, port, path, None, handler, False, mblogin)
        return self.add_task(func, host, port, priority, important=important)

    def stop(self):
        self._high_priority_queues = {}
        self._low_priority_queues = {}
        for reply in self._active_requests.keys():
            reply.abort()

    def _run_next_task(self):
        delay = sys.maxint
        for key in self._hosts:
            queue = self._high_priority_queues.get(key) or self._low_priority_queues.get(key)
            if not queue:
                continue
            now = time.time()
            last = self._last_request_times.get(key)
            request_delay = REQUEST_DELAY[key]
            last_ms = (now - last) * 1000 if last is not None else request_delay
            if last_ms >= request_delay:
                log.debug("Last request to %s was %d ms ago, starting another one", key, last_ms)
                d = request_delay
                queue.popleft()()
            else:
                d = request_delay - last_ms
                log.debug("Waiting %d ms before starting another request to %s", d, key)
            if d < delay:
                delay = d
        if delay < sys.maxint:
            self._timer.start(delay)

    def add_task(self, func, host, port, priority, important=False):
        key = (host, port)
        if key not in self._hosts:
            self._hosts.append(key)
        if priority:
            queues = self._high_priority_queues
        else:
            queues = self._low_priority_queues
        queues.setdefault(key, deque())
        if important:
            queues[key].appendleft(func)
        else:
            queues[key].append(func)
        self.num_pending_web_requests += 1
        self.tagger.tagger_stats_changed.emit()
        if len(queues[key]) == 1:
            self._timer.start(0)
        return (key, func, priority)

    def remove_task(self, task):
        key, func, priority = task
        if priority:
            queue = self._high_priority_queues[key]
        else:
            queue = self._low_priority_queues[key]
        try:
            queue.remove(func)
        except:
            pass
        else:
            self.num_pending_web_requests -= 1
            self.tagger.tagger_stats_changed.emit()

    def _get_by_id(self, entitytype, entityid, handler, inc=[], params=[],
                   priority=False, important=False, mblogin=False, refresh=False):
        host = config.setting["server_host"]
        port = config.setting["server_port"]
        path = "/ws/2/%s/%s?inc=%s" % (entitytype, entityid, "+".join(inc))
        if params:
            path += "&" + "&".join(params)
        return self.get(host, port, path, handler,
                        priority=priority, important=important, mblogin=mblogin, refresh=refresh)

    def get_release_by_id(self, releaseid, handler, inc=[],
                          priority=False, important=False, mblogin=False, refresh=False):
        return self._get_by_id('release', releaseid, handler, inc,
                               priority=priority, important=important, mblogin=mblogin, refresh=refresh)

    def get_track_by_id(self, trackid, handler, inc=[],
                        priority=False, important=False, mblogin=False, refresh=False):
        return self._get_by_id('recording', trackid, handler, inc,
                               priority=priority, important=important, mblogin=mblogin, refresh=refresh)

    def lookup_discid(self, discid, handler, priority=True, important=True, refresh=False):
        inc = ['artist-credits', 'labels']
        return self._get_by_id('discid', discid, handler, inc, params=["cdstubs=no"],
                               priority=priority, important=important, refresh=refresh)

    def _find(self, entitytype, handler, kwargs):
        host = config.setting["server_host"]
        port = config.setting["server_port"]
        filters = []
        query = []
        for name, value in kwargs.items():
            if name == 'limit':
                filters.append((name, str(value)))
            else:
                value = _escape_lucene_query(value).strip().lower()
                if value:
                    query.append('%s:(%s)' % (name, value))
        if query:
            filters.append(('query', ' '.join(query)))
        params = []
        for name, value in filters:
            value = QUrl.toPercentEncoding(unicode(value))
            params.append('%s=%s' % (str(name), value))
        path = "/ws/2/%s/?%s" % (entitytype, "&".join(params))
        return self.get(host, port, path, handler)

    def find_releases(self, handler, **kwargs):
        return self._find('release', handler, kwargs)

    def find_tracks(self, handler, **kwargs):
        return self._find('recording', handler, kwargs)

    def _browse(self, entitytype, handler, kwargs, inc=[], priority=False, important=False):
        host = config.setting["server_host"]
        port = config.setting["server_port"]
        params = "&".join(["%s=%s" % (k, v) for k, v in kwargs.items()])
        path = "/ws/2/%s?%s&inc=%s" % (entitytype, params, "+".join(inc))
        return self.get(host, port, path, handler, priority=priority, important=important)

    def browse_releases(self, handler, priority=True, important=True, **kwargs):
        inc = ["media", "labels"]
        return self._browse("release", handler, kwargs, inc, priority=priority, important=important)

    def submit_ratings(self, ratings, handler):
        host = config.setting['server_host']
        port = config.setting['server_port']
        path = '/ws/2/rating/?client=' + CLIENT_STRING
        recordings = (''.join(['<recording id="%s"><user-rating>%s</user-rating></recording>' %
            (i[1], j*20) for i, j in ratings.items() if i[0] == 'recording']))
        data = _wrap_xml_metadata('<recording-list>%s</recording-list>' % recordings)
        return self.post(host, port, path, data, handler, priority=True)

    def _encode_acoustid_args(self, args):
        filters = []
        args['client'] = ACOUSTID_KEY
        args['clientversion'] = PICARD_VERSION_STR
        args['format'] = 'xml'
        for name, value in args.items():
            value = str(QUrl.toPercentEncoding(value))
            filters.append('%s=%s' % (str(name), value))
        return '&'.join(filters)

    def query_acoustid(self, handler, **args):
        host, port = ACOUSTID_HOST, ACOUSTID_PORT
        body = self._encode_acoustid_args(args)
        return self.post(host, port, '/v2/lookup', body, handler, priority=False, important=False, mblogin=False)

    def submit_acoustid_fingerprints(self, submissions, handler):
        args = {'user': config.setting["acoustid_apikey"]}
        for i, submission in enumerate(submissions):
            args['fingerprint.%d' % i] = str(submission.fingerprint)
            args['duration.%d' % i] = str(submission.duration)
            args['mbid.%d' % i] = str(submission.recordingid)
            if submission.puid:
                args['puid.%d' % i] = str(submission.puid)
        host, port = ACOUSTID_HOST, ACOUSTID_PORT
        body = self._encode_acoustid_args(args)
        return self.post(host, port, '/v2/submit', body, handler, priority=True, important=False, mblogin=False)

    def download(self, host, port, path, handler, priority=False,
                 important=False, cacheloadcontrol=None, refresh=False):
        return self.get(host, port, path, handler, xml=False, priority=priority,
                        important=important, cacheloadcontrol=cacheloadcontrol, refresh=refresh)

    def get_collection(self, id, handler, limit=100, offset=0):
        host, port = config.setting['server_host'], config.setting['server_port']
        path = "/ws/2/collection"
        if id is not None:
            inc = ["releases", "artist-credits", "media"]
            path += "/%s/releases?inc=%s&limit=%d&offset=%d" % (id, "+".join(inc), limit, offset)
        return self.get(host, port, path, handler, priority=True, important=True, mblogin=True)

    def get_collection_list(self, handler):
        return self.get_collection(None, handler)

    def _collection_request(self, id, releases):
        while releases:
            ids = ";".join(releases if len(releases) <= 400 else releases[:400])
            releases = releases[400:]
            yield "/ws/2/collection/%s/releases/%s?client=%s" % (id, ids, CLIENT_STRING)

    def put_to_collection(self, id, releases, handler):
        host, port = config.setting['server_host'], config.setting['server_port']
        for path in self._collection_request(id, releases):
            self.put(host, port, path, "", handler)

    def delete_from_collection(self, id, releases, handler):
        host, port = config.setting['server_host'], config.setting['server_port']
        for path in self._collection_request(id, releases):
            self.delete(host, port, path, handler)<|MERGE_RESOLUTION|>--- conflicted
+++ resolved
@@ -234,15 +234,9 @@
         fromCache = reply.attribute(QtNetwork.QNetworkRequest.SourceIsFromCacheAttribute)
         cached = ' (CACHED)' if fromCache else ''
         log.debug("Received reply for %s: HTTP %d (%s) %s",
-<<<<<<< HEAD
-                  reply.request().url().toString(),
+                  reply.request().url().toString(QUrl.RemoveUserInfo),
                   reply.attribute(QtNetwork.QNetworkRequest.HttpStatusCodeAttribute),
                   reply.attribute(QtNetwork.QNetworkRequest.HttpReasonPhraseAttribute),
-=======
-                  reply.request().url().toString(QUrl.RemoveUserInfo),
-                  reply.attribute(QtNetwork.QNetworkRequest.HttpStatusCodeAttribute).toInt()[0],
-                  reply.attribute(QtNetwork.QNetworkRequest.HttpReasonPhraseAttribute).toString(),
->>>>>>> eeaafd57
                   cached
                   )
         if handler is not None:
@@ -254,13 +248,8 @@
                           reply.attribute(QtNetwork.QNetworkRequest.HttpStatusCodeAttribute))
 
             # Redirect if found and not infinite
-<<<<<<< HEAD
             if redirect and not XmlWebService.urls_equivalent(redirect, reply.request().url()):
-                log.debug("Redirect to %s requested", redirect.toString())
-=======
-            if not redirect.isEmpty() and not XmlWebService.urls_equivalent(redirect, reply.request().url()):
                 log.debug("Redirect to %s requested", redirect.toString(QUrl.RemoveUserInfo))
->>>>>>> eeaafd57
                 redirect_host = str(redirect.host())
                 redirect_port = redirect.port(80)
 
