--- conflicted
+++ resolved
@@ -143,9 +143,6 @@
     return (labels, catalog_numbers)
 
 
-<<<<<<< HEAD
-def track_to_metadata(node, track, config=None):
-=======
 def media_formats_from_node(node):
     formats = {}
     for medium in node.medium:
@@ -161,7 +158,6 @@
 
 
 def track_to_metadata(node, track, config):
->>>>>>> 7be16905
     m = track.metadata
     recording_to_metadata(node.recording[0], track, config)
     transl = m['releasestatus'] == "pseudo-release"
@@ -220,21 +216,10 @@
         if not nodes:
             continue
         if name == 'release_group':
-<<<<<<< HEAD
-            if 'type' in nodes[0].attribs:
-                m['releasetype'] = nodes[0].type.lower()
-            if standardize_title:
-                m['album'] = nodes[0].title[0].text
-        elif name == 'status':
-            m['releasestatus'] = nodes[0].text.lower()
-        elif name == 'title' and not standardize_title:
-            m['album'] = nodes[0].text
-=======
             release_group_to_metadata(nodes[0], m, config, album)
         elif name == 'title':
             if not config.setting["standardize_releases"] or transl:
                 m['album'] = nodes[0].text
->>>>>>> 7be16905
         elif name == 'disambiguation':
             m['~releasecomment'] = nodes[0].text
         elif name == 'asin':
